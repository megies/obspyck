#-------------------------------------------------------------------
# Filename: util.py
#  Purpose: Helper functions for ObsPyck
#   Author: Tobias Megies, Lion Krischer
#    Email: megies@geophysik.uni-muenchen.de
#  License: GPLv2
#
# Copyright (C) 2010 Tobias Megies, Lion Krischer
#---------------------------------------------------------------------

import os
import sys
import math
import platform
import shutil
import subprocess
import copy
import tempfile
import glob
import fnmatch
import warnings

import PyQt4
import numpy as np
import matplotlib as mpl
from matplotlib.colors import ColorConverter
from matplotlib.figure import Figure
from matplotlib.backends.backend_qt4agg import FigureCanvasQTAgg as QFigureCanvas
from matplotlib.widgets import MultiCursor as MplMultiCursor

from obspy.core import UTCDateTime
from obspy.core.event import StationMagnitude, StationMagnitudeContribution
try:
    from obspy.core.util import gps2DistAzimuth
except:
    from obspy.signal import gps2DistAzimuth
from obspy.core.event import Arrival, Pick

from obspy.core.util import getMatplotlibVersion
from obspy import fdsn
from obspy.taup.taup import getTravelTimes
from obspy.core.util import locations2degrees

mpl.rc('figure.subplot', left=0.05, right=0.98, bottom=0.10, top=0.92,
       hspace=0.28)
mpl.rcParams['font.size'] = 10


COMMANDLINE_OPTIONS = (
        # XXX wasn't working as expected
        #(("--debug"), {'dest': "debug", 'action': "store_true",
        #        'default': False,
        #        'help': "Switch on Ipython debugging in case of exception"}),
        (("-t", "--time"), {'dest': "time",
                'help': "Starttime of seismogram to retrieve. It takes a "
                "string which UTCDateTime can convert. E.g. "
                "'2010-01-10T05:00:00'"}),
        (("-d", "--duration"), {'type': "float", 'dest': "duration",
                'help': "Duration of seismogram in seconds"}),
        (("-f", "--files"), {'type': "string", 'dest': "files",
                'help': "Local files containing waveform data. List of "
                "absolute paths separated by commas"}),
        (("--dataless",), {'type': "string", 'dest': "dataless",
                'help': "Local Dataless SEED files to look up metadata for "
                "local waveform files. List of absolute paths separated by "
                "commas"}),
        (("-i", "--seishub-ids"), {'dest': "seishub_ids", 'default': "",
                'help': "Ids to retrieve from SeisHub. Star for channel and "
                "wildcards for stations are allowed, e.g. "
                "'BW.RJOB..EH*,BW.RM?*..EH*'"}),
        (("--seishub-servername",), {'dest': "seishub_servername",
                'default': 'teide',
                'help': "Servername of the SeisHub server"}),
        (("--seishub-port",), {'type': "int", 'dest': "seishub_port",
                'default': 8080, 'help': "Port of the SeisHub server"}),
        (("--seishub-user",), {'dest': "seishub_user", 'default': 'obspyck',
                'help': "Username for SeisHub server"}),
        (("--seishub-password",), {'dest': "seishub_password",
                'default': 'obspyck', 'help': "Password for SeisHub server"}),
        (("--seishub-timeout",), {'dest': "seishub_timeout", 'type': "int",
                'default': 10, 'help': "Timeout for SeisHub server"}),
        (("-k", "--keys"), {'action': "store_true", 'dest': "keybindings",
                'default': False, 'help': "Show keybindings and quit"}),
        (("--lowpass",), {'type': "float", 'dest': "lowpass", 'default': 20.0,
                'help': "Frequency for Lowpass-Slider"}),
        (("--highpass",), {'type': "float", 'dest': "highpass", 'default': 1.0,
                'help': "Frequency for Highpass-Slider"}),
        (("--sta",), {'type': "float", 'dest': "sta", 'default': 0.5,
                'help': "Window length for STA-Slider"}),
        (("--lta",), {'type': "float", 'dest': "lta", 'default': 10.0,
                'help': "Window length for LTA-Slider"}),
        (("--ar-f1",), {'type': "float", 'dest': "ar_f1",
                'default': 1.0, 'help': "Low corner frequency of AR picker"}),
        (("--ar-f2",), {'type': "float", 'dest': "ar_f2",
                'default': 20.0, 'help': "High corner frequency of AR picker"}),
        (("--ar-sta_p",), {'type': "float", 'dest': "ar_sta_p",
                'default': 0.1, 'help': "P STA window length of AR picker"}),
        (("--ar-lta_p",), {'type': "float", 'dest': "ar_lta_p",
                'default': 1.0, 'help': "P LTA window length of AR picker"}),
        (("--ar-sta_s",), {'type': "float", 'dest': "ar_sta_s",
                'default': 1.0, 'help': "S STA window length of AR picker"}),
        (("--ar-lta_s",), {'type': "float", 'dest': "ar_lta_s",
                'default': 4.0, 'help': "S LTA window length of AR picker"}),
        (("--ar-m_p",), {'type': "int", 'dest': "ar_m_p",
                'default': 2, 'help': "number of coefficients for P of AR picker"}),
        (("--ar-m_s",), {'type': "int", 'dest': "ar_m_s",
                'default': 8, 'help': "number of coefficients for S of AR picker"}),
        (("--ar-l_p",), {'type': "float", 'dest': "ar_l_p",
                'default': 0.1, 'help': "variance window length for P of AR picker"}),
        (("--ar-l_s",), {'type': "float", 'dest': "ar_l_s",
                'default': 0.2, 'help': "variance window length for S of AR picker"}),
        (("--nozeromean",), {'action': "store_true", 'dest': "nozeromean",
                'default': False,
                'help': "Deactivate offset removal of traces"}),
        (("--nonormalization",), {'action': "store_true",
                'dest': "nonormalization", 'default': False,
                'help': "Deactivate normalization to nm/s for plotting " + \
                "using overall sensitivity (tr.stats.paz.sensitivity)"}),
        (("--nometadata",), {'action': "store_true",
                'dest': "nometadata", 'default': False,
                'help': "Deactivate fetching/parsing metadata for waveforms"}),
        (("--noevents",), {'action': "store_true",
                'dest': "noevents", 'default': False,
                'help': "Deactivate fetching event data using FDSNWS and plotting theoretical arrivals."}),
        (("--pluginpath",), {'dest': "pluginpath",
                'default': "/baysoft/obspyck/",
                'help': "Path to local directory containing the folders with "
                "the files for the external programs. Large files/folders "
                "should only be linked in this directory as the contents are "
                "copied to a temporary directory (links are preserved)."}),
        (("-o", "--starttime-offset"), {'type': "float", 'dest': "starttime_offset",
                'default': 0.0, 'help': "Offset to add to specified starttime "
                "in seconds. Thus a time from an automatic picker can be used "
                "with a specified offset for the starttime. E.g. to request a "
                "waveform starting 30 seconds earlier than the specified time "
                "use -30."}),
        (("-m", "--merge"), {'type': "choice", 'dest': "merge", 'default': "",
                'choices': ("", "safe", "overwrite"),
                'help': "After fetching the streams run a merge "
                "operation on every stream. If not done, streams with gaps "
                "and therefore more traces per channel get discarded.\nTwo "
                "methods are supported (see http://docs.obspy.org/packages/"
                "auto/obspy.core.trace.Trace.__add__.html  for details)\n  "
                "\"safe\": overlaps are discarded "
                "completely\n  \"overwrite\": the second trace is used for "
                "overlapping parts of the trace"}),
        (("--arclink-ids",), {'dest': "arclink_ids", 'default': '',
                'help': "Ids to retrieve via arclink, star for channel "
                "is allowed, e.g. 'BW.RJOB..EH*,BW.ROTZ..EH*'"}),
        (("--arclink-servername",), {'dest': "arclink_servername",
                'default': 'webdc.eu',
                'help': "Servername of the arclink server"}),
        (("--arclink-port",), {'type': "int", 'dest': "arclink_port",
                'default': 18001, 'help': "Port of the arclink server"}),
        (("--arclink-user",), {'dest': "arclink_user", 'default': 'Anonymous',
                'help': "Username for arclink server"}),
        (("--arclink-password",), {'dest': "arclink_password", 'default': '',
                'help': "Password for arclink server"}),
        (("--arclink-institution",), {'dest': "arclink_institution",
                'default': 'Anonymous',
                'help': "Password for arclink server"}),
        (("--arclink-timeout",), {'dest': "arclink_timeout", 'type': "int",
                'default': 20, 'help': "Timeout for arclink server"}),
        (("--ignore-chksum",), {'action': "store_false", 'dest': "verify_chksum",
                                'default': True,
                                'help': "Deactivate chksum check for local GSE2 files"}),
        (("--verbosity",), {'dest': "verbosity",
                            'default': "normal",
                            'help': ("Control verbosity of info window. "
                                     "Possible values: "
                                     "'normal' (default), 'verbose', "
                                     "'debug', 'quiet'")}),
        (("--filter",), {'action': "store_true", 'dest': "filter",
                'default': False,
                'help': "Switch filter button on at startup."}))
PROGRAMS = {
        'nlloc': {'filenames': {'exe': "NLLoc", 'phases': "nlloc.obs",
                                'summary': "nlloc.hyp",
                                'scatter': "nlloc.scat"}},
        'hyp_2000': {'filenames': {'exe': "hyp2000",'control': "bay2000.inp",
                                   'phases': "hyp2000.pha",
                                   'stations': "stations.dat",
                                   'summary': "hypo.prt"}},
        'focmec': {'filenames': {'exe': "rfocmec", 'phases': "focmec.dat",
                                 'stdout': "focmec.stdout",
                                 'summary': "focmec.out"}}}
SEISMIC_PHASES = ('P', 'S')
PHASE_COLORS = {'P': "red", 'S': "blue", 'Mag': "green"}
COMPONENT_COLORS = {'Z': "k", 'N': "b", 'E': "r"}
PHASE_LINESTYLES = {'P': "-", 'S': "-", 'Psynth': "--", 'Ssynth': "--",
        'PErr1': "-", 'PErr2': "-", 'SErr1': "-", 'SErr2': "-"}
PHASE_LINEHEIGHT_PERC = {'P': 1, 'S': 1, 'Psynth': 1, 'Ssynth': 1,
        'PErr1': 0.75, 'PErr2': 0.75, 'SErr1': 0.75, 'SErr2': 0.75}
KEY_FULLNAMES = {'P': "P pick", 'Psynth': "synthetic P pick",
        'PWeight': "P pick weight", 'PPol': "P pick polarity",
        'POnset': "P pick onset", 'PErr1': "left P error pick",
        'PErr2': "right P error pick", 'S': "S pick",
        'Ssynth': "synthetic S pick", 'SWeight': "S pick weight",
        'SPol': "S pick polarity", 'SOnset': "S pick onset",
        'SErr1': "left S error pick", 'SErr2': "right S error pick",
        'MagMin1': "Magnitude minimum estimation pick",
        'MagMax1': "Magnitude maximum estimation pick",
        'MagMin2': "Magnitude minimum estimation pick",
        'MagMax2': "Magnitude maximum estimation pick"}
WIDGET_NAMES = ("qToolButton_clearAll", "qToolButton_clearOrigMag",
        "qToolButton_clearFocMec", "qToolButton_doHyp2000",
        "qToolButton_doNlloc", "qComboBox_nllocModel",
        "qToolButton_doFocMec", "qToolButton_showMap",
        "qToolButton_showFocMec", "qToolButton_nextFocMec",
        "qToolButton_showWadati", "qToolButton_getNextEvent",
        "qToolButton_updateEventList", "qToolButton_sendNewEvent",
        "qToolButton_replaceEvent",
        "qToolButton_deleteEvent", "qCheckBox_public",
        "qCheckBox_sysop", "qLineEdit_sysopPassword", "qComboBox_eventType",
        "qToolButton_previousStream", "qLabel_streamNumber",
        "qComboBox_streamName", "qToolButton_nextStream",
        "qToolButton_overview", "qComboBox_phaseType", "qToolButton_rotateLQT",
        "qToolButton_rotateZRT", "qToolButton_filter", "qToolButton_trigger",
        "qToolButton_arpicker", "qComboBox_filterType", "qCheckBox_zerophase",
        "qLabel_highpass", "qDoubleSpinBox_highpass", "qLabel_lowpass",
        "qDoubleSpinBox_lowpass",
        "qDoubleSpinBox_corners", "qLabel_corners", "qCheckBox_50Hz",
        "qTextEdit_qml", "qPushButton_qml_update",
        "qLabel_sta", "qDoubleSpinBox_sta",
        "qLabel_lta", "qDoubleSpinBox_lta", "qToolButton_spectrogram",
        "qCheckBox_spectrogramLog", "qLabel_wlen", "qDoubleSpinBox_wlen",
        "qLabel_perlap", "qDoubleSpinBox_perlap", "qPlainTextEdit_stdout",
        "qPlainTextEdit_stderr")
#Estimating the maximum/minimum in a sample-window around click
MAG_PICKWINDOW = 10
MAG_MARKER = {'marker': (8, 2, 0), 'edgewidth': 1.8, 'size': 20}
AXVLINEWIDTH = 1.5
# dictionary for key-bindings.
KEYS = {'setPick': "a", 'setPickError': "s", 'delPick': "q",
        'setMagMin': "a", 'setMagMax': "s", 'delMagMinMax': "q",
        'switchPhase': "control",
        'prevStream': "y", 'nextStream': "x", 'switchWheelZoomAxis': "shift",
        'setWeight': {'0': 0, '1': 1, '2': 2, '3': 3},
        'setPol': {'u': "positive", 'd': "negative", '-': "negative",
                   '+': "positive"},
        'setOnset': {'i': "impulsive", 'e': "emergent"}}
# XXX Qt:
#KEYS = {'setPick': "Key_A", 'setPickError': "Key_S", 'delPick': "Key_Q",
#        'setMagMin': "Key_A", 'setMagMax': "Key_S", 'delMagMinMax': "Key_Q",
#        'switchPhase': "Key_Control",
#        'prevStream': "Key_Y", 'nextStream': "Key_X", 'switchWheelZoomAxis': "Key_Shift",
#        'setWeight': {'Key_0': 0, 'Key_1': 1, 'Key_2': 2, 'Key_3': 3},
#        'setPol': {'Key_U': "up", 'Key_D': "down", 'Key_Plus': "poorup", 'Key_Minus': "poordown"},
#        'setOnset': {'Key_I': "impulsive", 'Key_E': "emergent"}}

ROTATE_LQT_COMP_MAP = {"Z": "L", "N": "Q", "E": "T"}
ROTATE_ZRT_COMP_MAP = {"Z": "Z", "N": "R", "E": "T"}
S_POL_MAP_ZRT = {'R': {'up': "forward", 'down': "backward",
                       'poorup': "forward", 'poordown': "backward"},
                 'T': {'up': "right", 'down': "left",
                       'poorup': "right", 'poordown': "left"}}
S_POL_PHASE_TYPE = {'R': "SV", 'T': "SH"}
POLARITY_2_FOCMEC = {'up': "U", 'poorup': "+", 'down': "D", 'poordown': "-",
                     'left': "L", 'right': "R", 'forward': "F", 'backward': "B"}

# only strings involved, so shallow copy is fine
POLARITY_CHARS = {'positive': "+", 'negative': "-", 'undecidable': "?",
                  None: "_"}
ONSET_CHARS = {'impulsive': "I", 'emergent': "E", 'questionable': "?",
               None: "_"}
LOGLEVELS = {'normal': "CRITICAL", 'verbose': "INFO", 'debug': "DEBUG",
             'quiet': 100}

ONE_SIGMA = 68.3
TWO_SIGMA = 95.4

NOT_REIMPLEMENTED_MSG = ("Feature was not reimplemented after major "
                         "change to QuakeML.")

class QMplCanvas(QFigureCanvas):
    """
    Class to represent the FigureCanvas widget.
    """
    def __init__(self, parent=None):
        # Standard Matplotlib code to generate the plot
        self.fig = Figure()
        # initialize the canvas where the Figure renders into
        QFigureCanvas.__init__(self, self.fig)
        self.setParent(parent)

def matplotlib_color_to_rgb(color):
    """
    Converts matplotlib colors to rgb.
    """
    rgb = ColorConverter().to_rgb(color)
    return [int(_i*255) for _i in rgb]

def check_keybinding_conflicts(keys):
    """
    check for conflicting keybindings. 
    we have to check twice, because keys for setting picks and magnitudes
    are allowed to interfere...
    """
    for ignored_key_list in [['setMagMin', 'setMagMax', 'delMagMinMax'],
                             ['setPick', 'setPickError', 'delPick']]:
        tmp_keys = copy.deepcopy(keys)
        tmp_keys2 = {}
        for ignored_key in ignored_key_list:
            tmp_keys.pop(ignored_key)
        while tmp_keys:
            key, item = tmp_keys.popitem()
            if isinstance(item, dict):
                while item:
                    k, v = item.popitem()
                    tmp_keys2["_".join([key, str(v)])] = k
            else:
                tmp_keys2[key] = item
        if len(set(tmp_keys2.keys())) != len(set(tmp_keys2.values())):
            err = "Interfering keybindings. Please check variable KEYS"
            raise Exception(err)

def fetch_waveforms_with_metadata(options):
    """
    Sets up obspy clients and fetches waveforms and metadata according to command
    line options.
    Now also fetches data via arclink if --arclink-ids is used.
    XXX Notes: XXX
     - there is a problem in the arclink client with duplicate traces in
       fetched streams. therefore at the moment it might be necessary to use
       "-m overwrite" option.

    :returns: (dictionary with clients,
               list(:class:`obspy.core.stream.Stream`s))
    """
    getPAZ = not options.nometadata
    getCoordinates = not options.nometadata
    t1 = UTCDateTime(options.time) + options.starttime_offset
    t2 = t1 + options.duration
    streams = []
    clients = {}
    sta_fetched = set()
    # Local files:
    parsers = []
    if options.dataless:
        from obspy.xseed import Parser
        print "=" * 80
        print "Reading local dataless files:"
        print "-" * 80
        for file in options.dataless.split(","):
            print file
            parsers.append(Parser(file))
    if options.files:
        from obspy import read, Stream
        stream_tmp = Stream()
        print "=" * 80
        print "Reading local waveform files:"
        print "-" * 80
        for file in options.files.split(","):
            print file
            st = read(file, starttime=t1, endtime=t2, verify_chksum=options.verify_chksum)
            for tr in st:
                if not options.nometadata:
                    for parser in parsers:
                        try:
                            tr.stats.paz = parser.getPAZ(tr.id, tr.stats.starttime)
                            tr.stats.coordinates = parser.getCoordinates(tr.id, tr.stats.starttime)
                            break
                        except:
                            continue
                        print "found no metadata for %s!!!" % file
                if tr.stats._format == 'GSE2':
                    apply_gse2_calib(tr)
            stream_tmp += st
        ids = set([(tr.stats.network, tr.stats.station, tr.stats.location) for tr in stream_tmp])
        for net, sta, loc in ids:
            streams.append(stream_tmp.select(network=net, station=sta, location=loc))
    # SeisHub
    if options.seishub_ids:
        from obspy.seishub import Client
        print "=" * 80
        print "Fetching waveforms and metadata from SeisHub:"
        print "-" * 80
        baseurl = "http://" + options.seishub_servername + ":%i" % options.seishub_port
        client = Client(base_url=baseurl, user=options.seishub_user,
                        password=options.seishub_password, timeout=options.seishub_timeout)
        for id in options.seishub_ids.split(","):
            net, sta_wildcard, loc, cha = id.split(".")
            stations_to_fetch = []
            if any([char in sta_wildcard for char in "*?[]"]):
                for sta in sorted(client.waveform.getStationIds(network=net)):
                    if fnmatch.fnmatch(sta, sta_wildcard):
                        stations_to_fetch.append(sta)
            else:
                stations_to_fetch = [sta_wildcard]
            for sta in stations_to_fetch:
                # make sure we dont fetch a single station of
                # one network twice (could happen with wildcards)
                net_sta = "%s.%s" % (net, sta)
                if net_sta in sta_fetched:
                    print "%s skipped! (Was already retrieved)" % net_sta.ljust(8)
                    continue
                try:
                    sys.stdout.write("\r%s ..." % net_sta.ljust(8))
                    sys.stdout.flush()
                    st = client.waveform.getWaveform(net, sta, loc, cha, t1,
                            t2, apply_filter=True, getPAZ=getPAZ,
                            getCoordinates=getCoordinates)
                    sta_fetched.add(net_sta)
                    sys.stdout.write("\r%s fetched.\n" % net_sta.ljust(8))
                    sys.stdout.flush()
                except Exception, e:
                    sys.stdout.write("\r%s skipped! (Server replied: %s)\n" % (net_sta.ljust(8), e))
                    sys.stdout.flush()
                    continue
                for tr in st:
                    if tr.stats._format == 'GSE2':
                        apply_gse2_calib(tr)
                    tr.stats['_format'] = "SeisHub"
                streams.append(st)
        clients['SeisHub'] = client
    # ArcLink
    if options.arclink_ids:
        from obspy.arclink import Client
        print "=" * 80
        print "Fetching waveforms and metadata via ArcLink:"
        print "-" * 80
        client = Client(host=options.arclink_servername,
                        port=options.arclink_port,
                        timeout=options.arclink_timeout,
                        user=options.arclink_user,
                        password=options.arclink_password,
                        institution=options.arclink_institution)
        for id in options.arclink_ids.split(","):
            net, sta, loc, cha = id.split(".")
            net_sta = "%s.%s" % (net, sta)
            if net_sta in sta_fetched:
                print "%s skipped! (Was already retrieved)" % net_sta.ljust(8)
                continue
            try:
                sys.stdout.write("\r%s ..." % net_sta.ljust(8))
                sys.stdout.flush()
                st = client.getWaveform(network=net, station=sta,
                                        location=loc, channel=cha,
                                        starttime=t1, endtime=t2,
                                        getPAZ=getPAZ, getCoordinates=getCoordinates)
                sta_fetched.add(net_sta)
                sys.stdout.write("\r%s fetched.\n" % net_sta.ljust(8))
                sys.stdout.flush()
            except Exception, e:
                sys.stdout.write("\r%s skipped! (Server replied: %s)\n" % (net_sta.ljust(8), e))
                sys.stdout.flush()
                continue
            for tr in st:
                tr.stats['_format'] = "ArcLink"
            streams.append(st)
        clients['ArcLink'] = client
    print "=" * 80
    return (clients, streams)

def merge_check_and_cleanup_streams(streams, options):
    """
    Cleanup given list of streams so that they conform with what ObsPyck
    expects.

    Conditions:
    - either one Z or three ZNE traces
    - no two streams for any station (of same network)
    - no streams with traces of different stations

    :returns: (warn_msg, merge_msg, list(:class:`obspy.core.stream.Stream`s))
    """
    # we need to go through streams/dicts backwards in order not to get
    # problems because of the pop() statement
    warn_msg = ""
    merge_msg = ""
    # Merge on every stream if this option is passed on command line:
    for st in streams:
        st.merge(method=-1)
    if options.merge:
        if options.merge.lower() == "safe":
            for st in streams:
                st.merge(method=0)
        elif options.merge.lower() == "overwrite":
            for st in streams:
                if st.getGaps() and max([gap[-1] for gap in st.getGaps()]) < 5:
                    msg = 'Interpolated over gap(s) with less than 5 ' + \
                          'samples for station: %s.%s'
                    msg = msg % (st[0].stats.network, st[0].stats.station)
                    warn_msg += msg + "\n"
                    st.merge(method=1, fill_value="interpolate")
                else:
                    st.merge(method=1)
        else:
            err = "Unrecognized option for merging traces. Try " + \
                  "\"safe\" or \"overwrite\"."
            raise Exception(err)

    # Sort streams again, if there was a merge this could be necessary 
    for st in streams:
        st.sort()
        st.reverse()
    sta_list = set()
    # XXX we need the list() because otherwise the iterator gets garbled if
    # XXX removing streams inside the for loop!!
    for st in list(streams):
        # check for streams with mixed stations/networks and remove them
        if len(st) != len(st.select(network=st[0].stats.network,
                                    station=st[0].stats.station)):
            msg = "Warning: Stream with a mix of stations/networks. " + \
                  "Discarding stream."
            print msg
            warn_msg += msg + "\n"
            streams.remove(st)
            continue
        net_sta = "%s.%s" % (st[0].stats.network.strip(),
                             st[0].stats.station.strip())
        # Here we make sure that a station/network combination is not
        # present with two streams.
        if net_sta in sta_list:
            msg = "Warning: Station/Network combination \"%s\" " + \
                  "already in stream list. Discarding stream." % net_sta
            print msg
            warn_msg += msg + "\n"
            streams.remove(st)
            continue
        if len(st) not in [1, 3]:
            msg = 'Warning: All streams must have either one Z trace ' + \
                  'or a set of three ZNE traces.'
            print msg
            warn_msg += msg + "\n"
            # remove all unknown channels ending with something other than
            # Z/N/E and try again...
            removed_channels = ""
            for tr in st:
                if tr.stats.channel[-1] not in ["Z", "N", "E"]:
                    removed_channels += " " + tr.stats.channel
                    st.remove(tr)
            if len(st.traces) in [1, 3]:
                msg = 'Warning: deleted some unknown channels in ' + \
                      'stream %s.%s' % (net_sta, removed_channels)
                print msg
                warn_msg += msg + "\n"
                continue
            else:
                msg = 'Stream %s discarded.\n' % net_sta + \
                      'Reason: Number of traces != (1 or 3)'
                print msg
                warn_msg += msg + "\n"
                #for j, tr in enumerate(st.traces):
                #    msg = 'Trace no. %i in Stream: %s\n%s' % \
                #            (j + 1, tr.stats.channel, tr.stats)
                msg = str(st)
                print msg
                warn_msg += msg + "\n"
                streams.remove(st)
                merge_msg = '\nIMPORTANT:\nYou can try the command line ' + \
                        'option merge (-m safe or -m overwrite) to ' + \
                        'avoid losing streams due gaps/overlaps.'
                continue
        if len(st) == 1 and st[0].stats.channel[-1] != 'Z':
            msg = 'Warning: All streams must have either one Z trace ' + \
                  'or a set of three ZNE traces.'
            msg += 'Stream %s discarded. Reason: ' % net_sta + \
                   'Exactly one trace present but this is no Z trace'
            print msg
            warn_msg += msg + "\n"
            #for j, tr in enumerate(st.traces):
            #    msg = 'Trace no. %i in Stream: %s\n%s' % \
            #            (j + 1, tr.stats.channel, tr.stats)
            msg = str(st)
            print msg
            warn_msg += msg + "\n"
            streams.remove(st)
            continue
        if len(st) == 3 and (st[0].stats.channel[-1] != 'Z' or
                             st[1].stats.channel[-1] != 'N' or
                             st[2].stats.channel[-1] != 'E'):
            msg = 'Warning: All streams must have either one Z trace ' + \
                  'or a set of three ZNE traces.'
            msg += 'Stream %s discarded. Reason: ' % net_sta + \
                   'Exactly three traces present but they are not ZNE'
            print msg
            warn_msg += msg + "\n"
            #for j, tr in enumerate(st.traces):
            #    msg = 'Trace no. %i in Stream: %s\n%s' % \
            #            (j + 1, tr.stats.channel, tr.stats)
            msg = str(st)
            print msg
            warn_msg += msg + "\n"
            streams.remove(st)
            continue
        sta_list.add(net_sta)
    # demean traces if not explicitly deactivated on command line
    if not options.nozeromean:
        for st in streams:
            try:
                st.detrend('simple')
                st.detrend('constant')
            except NotImplementedError as e:
                if "Trace with masked values found." in e.message:
                    msg = 'Detrending/demeaning not possible for station ' + \
                          '(masked Traces): %s' % net_sta
                    warn_msg += msg + "\n"
                else:
                    raise
    return (warn_msg, merge_msg, streams)

def setup_dicts(streams, options):
    """
    Function to set up the list of dictionaries that is used alongside the
    streams list.
    Also removes streams that do not provide the necessary metadata.

    :returns: (list(:class:`obspy.core.stream.Stream`s),
               list(dict))
    """
    #set up a list of dictionaries to store all picking data
    # set all station magnitude use-flags False
    dicts = []
    for i in xrange(len(streams)):
        dicts.append({})
    # we need to go through streams/dicts backwards in order not to get
    # problems because of the pop() statement
    for i in range(len(streams))[::-1]:
        dict = dicts[i]
        st = streams[i]
        dict['picks'] = {}
        dict['arrivals'] = {}
        dict['station_magnitude'] = StationMagnitude()
        dict['station_magnitude_contribution'] = StationMagnitudeContribution()
        trZ = st.select(component="Z")[0]
        if len(st) == 3:
            trN = st.select(component="N")[0]
            trE = st.select(component="E")[0]
        dict['MagUse'] = True
        sta = trZ.stats.station.strip()
        net = trZ.stats.network.strip()
        loc = trZ.stats.location.strip()
        dict['Station'] = sta
        dict['Network'] = net
        dict['Location'] = loc
        #XXX not used: dictsMap[sta] = dict
        # XXX should not be necessary
        #if net == '':
        #    net = 'BW'
        #    print "Warning: Got no network information, setting to " + \
        #          "default: BW"
        if not options.nometadata:
            try:
                dict['StaLon'] = trZ.stats.coordinates.longitude
                dict['StaLat'] = trZ.stats.coordinates.latitude
                dict['StaEle'] = trZ.stats.coordinates.elevation / 1000. # all depths in km!
                dict['pazZ'] = trZ.stats.paz
                if len(st) == 3:
                    dict['pazN'] = trN.stats.paz
                    dict['pazE'] = trE.stats.paz
            except:
                net = trZ.stats.network.strip()
                print 'Error: Missing metadata for %s. Discarding stream.' \
                        % (":".join([net, sta]))
                streams.pop(i)
                dicts.pop(i)
                continue
    return streams, dicts

def setup_external_programs(options):
    """
    Sets up temdir, copies program files, fills in PROGRAMS dict, sets up
    system calls for programs.
    Depends on command line options, returns temporary directory.

    :param options: Command line options of ObsPyck
    :type options: options as returned by :meth:`optparse.OptionParser.parse_args`
    :returns: String representation of temporary directory with program files.
    """
    if not os.path.isdir(options.pluginpath):
        msg = "No such directory: '%s'" % options.pluginpath
        raise IOError(msg)
    tmp_dir = tempfile.mkdtemp(prefix="obspyck-")
    # set binary names to use depending on architecture and platform...
    env = os.environ
    architecture = platform.architecture()[0]
    system = platform.system()
    global SHELL
    if system == "Windows":
        SHELL = True
    else:
        SHELL = False
    # Setup external programs #############################################
    for prog_basename, prog_dict in PROGRAMS.iteritems():
        prog_srcpath = os.path.join(options.pluginpath, prog_basename)
        prog_tmpdir = os.path.join(tmp_dir, prog_basename)
        prog_dict['dir'] = prog_tmpdir
        shutil.copytree(prog_srcpath, prog_tmpdir, symlinks=True)
        prog_dict['files'] = {}
        for key, filename in prog_dict['filenames'].iteritems():
            prog_dict['files'][key] = os.path.join(prog_tmpdir, filename)
        prog_dict['files']['exe'] = "__".join(\
                [prog_dict['filenames']['exe'], system, architecture])
        # setup clean environment
        prog_dict['env'] = {}
        prog_dict['env']['PATH'] = prog_dict['dir'] + os.pathsep + env['PATH']
        if 'SystemRoot' in env:
            prog_dict['env']['SystemRoot'] = env['SystemRoot']
    # Hyp2000 #############################################################
    prog_dict = PROGRAMS['hyp_2000']
    prog_dict['env']['HYP2000_DATA'] = prog_dict['dir'] + os.sep
    def tmp(prog_dict):
        files = prog_dict['files']
        for file in [files['phases'], files['stations'], files['summary']]:
            if os.path.isfile(file):
                os.remove(file)
        return
    prog_dict['PreCall'] = tmp
    def tmp(prog_dict):
        sub = subprocess.Popen(prog_dict['files']['exe'], shell=SHELL,
                cwd=prog_dict['dir'], env=prog_dict['env'],
                stdin=subprocess.PIPE,
                stdout=subprocess.PIPE, stderr=subprocess.PIPE)
        input = open(prog_dict['files']['control'], "rt").read()
        (msg, err) = sub.communicate(input)
        if system == "Darwin":
            returncode = sub.returncode
        else:
            returncode = sub.wait()
        return (msg, err, returncode)
    prog_dict['Call'] = tmp
    # NLLoc ###############################################################
    prog_dict = PROGRAMS['nlloc']
    def tmp(prog_dict):
        filepattern = os.path.join(prog_dict['dir'], "nlloc*")
        print filepattern
        for file in glob.glob(filepattern):
            os.remove(file)
        return
    prog_dict['PreCall'] = tmp
    def tmp(prog_dict, controlfilename):
        sub = subprocess.Popen([prog_dict['files']['exe'], controlfilename],
                cwd=prog_dict['dir'], env=prog_dict['env'], shell=SHELL,
                stdout=subprocess.PIPE, stderr=subprocess.PIPE)
        if system == "Darwin":
            returncode = sub.returncode
        else:
            returncode = sub.wait()
        msg = "".join(sub.stdout.readlines())
        err = "".join(sub.stderr.readlines())
        for pattern, key in [("nlloc.*.*.*.loc.scat", 'scatter'),
                             ("nlloc.*.*.*.loc.hyp", 'summary')]:
            pattern = os.path.join(prog_dict['dir'], pattern)
            newname = os.path.join(prog_dict['dir'], prog_dict['files'][key])
            for file in glob.glob(pattern):
                os.rename(file, newname)
        return (msg, err, returncode)
    prog_dict['Call'] = tmp
    # focmec ##############################################################
    prog_dict = PROGRAMS['focmec']
    def tmp(prog_dict):
        sub = subprocess.Popen(prog_dict['files']['exe'], shell=SHELL,
                cwd=prog_dict['dir'], env=prog_dict['env'],
                stdout=subprocess.PIPE, stderr=subprocess.PIPE)
        if system == "Darwin":
            returncode = sub.returncode
        else:
            returncode = sub.wait()
        msg = "".join(sub.stdout.readlines())
        err = "".join(sub.stderr.readlines())
        return (msg, err, returncode)
    prog_dict['Call'] = tmp
    #######################################################################
    return tmp_dir

#Monkey patch (need to remember the ids of the mpl_connect-statements to remove them later)
#See source: http://matplotlib.sourcearchive.com/documentation/0.98.1/widgets_8py-source.html
class MultiCursor(MplMultiCursor):
    def __init__(self, canvas, axes, useblit=True, **lineprops):
        if hasattr(self, "id1"):
            self.canvas.mpl_disconnect(self.id1)
            self.canvas.mpl_disconnect(self.id2)
        self.canvas = canvas
        self.axes = axes
        xmin, xmax = axes[-1].get_xlim()
        xmid = 0.5*(xmin+xmax)
        self.hlines = []
        self.vlines = []
        self.horizOn = False
        self.vertOn = True
        self.lines = [ax.axvline(xmid, visible=False, **lineprops) for ax in axes]
        self.visible = True
        self.useblit = useblit
        self.background = None
        self.needclear = False
        self.id1 = self.canvas.mpl_connect('motion_notify_event', self.onmove)
        self.id2 = self.canvas.mpl_connect('draw_event', self.clear)

    @property
    def lines(self):
        if getMatplotlibVersion() < [1, 3, 0]:
            return self.__dict__["lines"]
        else:
            return self.vlines

    @lines.setter
    def lines(self, value):
        if getMatplotlibVersion() < [1, 3, 0]:
            self.__dict__["lines"] = value
        else:
            self.vlines = value


def gk2lonlat(x, y, m_to_km=True):
    """
    This function converts X/Y Gauss-Krueger coordinates (zone 4, central
    meridian 12 deg) to Longitude/Latitude in WGS84 reference ellipsoid.
    We do this using pyproj (python bindings for proj4) which can be installed
    using 'easy_install pyproj' from pypi.python.org.
    Input can be single coordinates or coordinate lists/arrays.
    
    Useful Links:
    http://pyproj.googlecode.com/svn/trunk/README.html
    http://trac.osgeo.org/proj/
    http://www.epsg-registry.org/
    """
    import pyproj

    proj_wgs84 = pyproj.Proj(init="epsg:4326")
    proj_gk4 = pyproj.Proj(init="epsg:31468")
    # convert to meters first
    if m_to_km:
        x = x * 1000.
        y = y * 1000.
    lon, lat = pyproj.transform(proj_gk4, proj_wgs84, x, y)
    return (lon, lat)

def readNLLocScatter(scat_filename, textviewStdErrImproved):
    """
    This function reads location and values of pdf scatter samples from the
    specified NLLoc *.scat binary file (type "<f4", 4 header values, then 4
    floats per sample: x, y, z, pdf value) and converts X/Y Gauss-Krueger
    coordinates (zone 4, central meridian 12 deg) to Longitude/Latitude in
    WGS84 reference ellipsoid.
    Messages on stderr are written to specified GUI textview.
    Returns an array of xy pairs.
    """
    # read data, omit the first 4 values (header information) and reshape
    data = np.fromfile(scat_filename, dtype="<f4").astype("float")[4:]
    data = data.reshape((len(data)/4, 4)).swapaxes(0, 1)
    lon, lat = gk2lonlat(data[0], data[1])
    return np.vstack((lon, lat, data[2]))

def errorEllipsoid2CartesianErrors(azimuth1, dip1, len1, azimuth2, dip2, len2,
                                   len3):
    """
    This method converts the location error of NLLoc given as the 3D error
    ellipsoid (two azimuths, two dips and three axis lengths) to a cartesian
    representation.
    We calculate the cartesian representation of each of the ellipsoids three
    eigenvectors and use the maximum of these vectors components on every axis.
    """
    z = len1 * np.sin(np.radians(dip1))
    xy = len1 * np.cos(np.radians(dip1))
    x = xy * np.sin(np.radians(azimuth1))
    y = xy * np.cos(np.radians(azimuth1))
    v1 = np.array([x, y, z])

    z = len2 * np.sin(np.radians(dip2))
    xy = len2 * np.cos(np.radians(dip2))
    x = xy * np.sin(np.radians(azimuth2))
    y = xy * np.cos(np.radians(azimuth2))
    v2 = np.array([x, y, z])

    v3 = np.cross(v1, v2)
    v3 /= np.sqrt(np.dot(v3, v3))
    v3 *= len3

    v1 = np.abs(v1)
    v2 = np.abs(v2)
    v3 = np.abs(v3)

    error_x = max([v1[0], v2[0], v3[0]])
    error_y = max([v1[1], v2[1], v3[1]])
    error_z = max([v1[2], v2[2], v3[2]])
    
    return (error_x, error_y, error_z)

def formatXTicklabels(x, *pos):
    """
    Make a nice formatting for y axis ticklabels: minutes:seconds.microsec
    """
    # x is of type numpy.float64, the string representation of that float
    # strips of all tailing zeros
    # pos returns the position of x on the axis while zooming, None otherwise
    min = int(x / 60.)
    if min > 0:
        sec = x % 60
        return "%i:%06.3f" % (min, sec)
    else:
        return "%.3f" % x

def map_qKeys(key_dict):
    """
    Map Dictionary of form {'functionality': "Qt_Key_name"} to
    {'functionality': Qt_Key_Code} for use in check against event Keys.

    >>> KEYS = {'delMagMinMax': 'Key_Escape',
    ...         'delPick': 'Key_Escape',
    ...         'nextStream': 'Key_X',
    ...         'prevStream': 'Key_Y',
    ...         'setPol': {'Key_D': 'down',
    ...                    'Key_Minus': 'poordown',
    ...                    'Key_Plus': 'poorup',
    ...                    'Key_U': 'up'},
    ...         'setWeight': {'Key_0': 0, 'Key_1': 1, 'Key_2': 2, 'Key_3': 3},
    ...         'switchWheelZoomAxis': 'Key_Shift'}
    >>> map_qKeys(KEYS)
    {'delMagMinMax': 16777216,
     'delPick': 16777216,
     'nextStream': 88,
     'prevStream': 89,
     'setPol': {43: 'poorup', 45: 'poordown', 68: 'down', 85: 'up'},
     'setWeight': {48: 0, 49: 1, 50: 2, 51: 3},
     'switchWheelZoomAxis': 16777248}
    """
    Qt = PyQt4.QtCore.Qt
    for functionality, key_name in key_dict.iteritems():
        if isinstance(key_name, str):
            key_dict[functionality] = getattr(Qt, key_name)
        # sometimes we get a nested dictionary (e.g. "setWeight")...
        elif isinstance(key_name, dict):
            nested_dict = key_name
            new = {}
            for key_name, value in nested_dict.iteritems():
                new[getattr(Qt, key_name)] = value
            key_dict[functionality] = new
    return key_dict

def coords2azbazinc(stream, origin):
    """
    Returns azimuth, backazimuth and incidence angle from station coordinates
    given in first trace of stream and from event location specified in origin
    dictionary.
    """
    sta_coords = stream[0].stats.coordinates
    dist, bazim, azim = gps2DistAzimuth(sta_coords.latitude,
            sta_coords.longitude, float(origin.latitude),
            float(origin.longitude))
    elev_diff = sta_coords.elevation - float(origin.depth)
    inci = math.atan2(dist, elev_diff) * 180.0 / math.pi
    return azim, bazim, inci

class SplitWriter():
    """
    Implements a write method that writes a given message on all children
    """
    def __init__(self, *objects):
        """
        Remember provided objects as children.
        """
        self.children = objects

    def write(self, msg):
        """
        Sends msg to all childrens write method.
        """
        for obj in self.children:
            if isinstance(obj, PyQt4.QtGui.QPlainTextEdit):
                if msg == '\n':
                    return
                if msg.endswith('\n'):
                    msg_ = msg[:-1]
                else:
                    msg_ = msg
                obj.appendPlainText(msg_)
            else:
                obj.write(msg)


<<<<<<< HEAD
def get_event_info(starttime, endtime, streams):
=======
def getArrivalForPick(arrivals, pick):
    """
    searches first origin of event for an arrival that references the given
    pick and returns it (empty Arrival object otherwise).
    """
    arrival = None
    for a in arrivals:
        if a.pick_id == pick.resource_id:
            arrival = a
            break
    return arrival


def getPickForArrival(picks, arrival):
    """
    searches list of picks for a pick that matches the arrivals pick_id
    and returns it (empty Pick object otherwise).
    """
    pick = None
    for p in picks:
        if arrival.pick_id == p.resource_id:
            pick = p
            break
    return pick


def get_neries_info(starttime, endtime, streams):
>>>>>>> 8f7d05d5
    events = []
    arrivals = {}
    try:
        client = fdsn.Client("NERIES")
        events = client.get_events(starttime=starttime - 20 * 60,
                                   endtime=endtime)
        for ev in events[::-1]:
            has_arrivals = False
            origin = ev.origins[0]
            origin_time = origin.time
            lon1 = origin.longitude
            lat1 = origin.latitude
            depth = abs(origin.depth / 1e3)
            for st in streams:
                sta = st[0].stats.station
                lon2 = st[0].stats.coordinates['longitude']
                lat2 = st[0].stats.coordinates['latitude']
                dist = locations2degrees(lat1, lon1, lat2, lon2)
                tts = getTravelTimes(dist, depth)
                list_ = arrivals.setdefault(sta, [])
                for tt in tts:
                    tt['time'] = origin_time + tt['time']
                    if starttime < tt['time'] < endtime:
                        has_arrivals = True
                        list_.append(tt)
            if not has_arrivals:
                events[:] = events[:-1]
    except Exception as e:
        msg = ("Problem while fetching events or determining theoretical "
               "phases: %s: %s" % (e.__class__.__name__, str(e)))
        return None, None, msg
    return events, arrivals, None


def apply_gse2_calib(tr):
    """
    Applies GSE2 specific calibration to overall sensitivity.
    Not valid for accelerometer data!
    """
    try:
        calibration = tr.stats.calib * ((2.0 * np.pi / tr.stats.gse2.calper) ** 1) * 1e-9
        tr.stats.paz.sensitivity = tr.stats.paz.sensitivity / calibration
    except Exception as e:
        msg = ("Warning: Failed to apply GSE2 calibration factor to overall "
               "sensitivity (%s, %s). Continuing anyway.")
        msg = msg % (e.__class__.__name__, str(e))
        print msg


def map_rotated_channel_code(channel, rotation):
    """
    Modifies a channel code according to given rotation (e.g. EHN -> EHR)

    :type channel: str
    :type rotation: str
    """
    if rotation in ("LQT", "ZRT"):
        while len(channel) < 3:
            msg = ("Channel code ('%s') does not have three characters. "
                   "Filling with leading spaces.")
            warnings.warn(msg % channel)
            channel = " " + channel
        if rotation == "LQT":
            mapping = ROTATE_LQT_COMP_MAP
        elif rotation == "ZRT":
            mapping = ROTATE_ZRT_COMP_MAP
        channel = channel[0:2] + mapping[channel[2]]
    elif rotation is None:
        pass
    return channel<|MERGE_RESOLUTION|>--- conflicted
+++ resolved
@@ -969,9 +969,6 @@
                 obj.write(msg)
 
 
-<<<<<<< HEAD
-def get_event_info(starttime, endtime, streams):
-=======
 def getArrivalForPick(arrivals, pick):
     """
     searches first origin of event for an arrival that references the given
@@ -998,8 +995,7 @@
     return pick
 
 
-def get_neries_info(starttime, endtime, streams):
->>>>>>> 8f7d05d5
+def get_event_info(starttime, endtime, streams):
     events = []
     arrivals = {}
     try:
